import React, { useState, useEffect } from 'react';
import './RecipeList.css'; // Import the CSS file

const RecipeList = () => {
  const [allRecipes, setAllRecipes] = useState([]); // Store all fetched recipes
  const [filteredRecipes, setFilteredRecipes] = useState([]); // Store recipes to display
  const [loading, setLoading] = useState(true);
  const [error, setError] = useState(null);
  const [searchTerm, setSearchTerm] = useState('');
  const [maxPrepTime, setMaxPrepTime] = useState(''); // Initialize as empty string or a sensible default
  const [sortCriteria, setSortCriteria] = useState('title-asc'); // Default sort
  const [currentPage, setCurrentPage] = useState(1);
  const RECIPES_PER_PAGE = 6; // Number of recipes per page

  // New state variables for external search
  const [externalSearchTerm, setExternalSearchTerm] = useState('');
  const [externalRecipes, setExternalRecipes] = useState([]);
  const [externalLoading, setExternalLoading] = useState(false);
  const [externalError, setExternalError] = useState(null);
  const [importingStatus, setImportingStatus] = useState({}); // For import status per recipe

  useEffect(() => {
    const fetchRecipes = async () => {
      setLoading(true);
      setError(null);
      try {
        const response = await fetch('http://localhost:8000/api/v1/recipes/');
        if (!response.ok) {
          throw new Error(`HTTP error! status: ${response.status}`);
        }
        const result = await response.json();
        if (result && result.data && Array.isArray(result.data.data)) {
          setAllRecipes(result.data.data);
          setFilteredRecipes(result.data.data); // Initially, display all recipes
        } else {
          console.warn("Unexpected response structure:", result);
          setAllRecipes([]);
          setFilteredRecipes([]);
        }
      } catch (err) {
        console.error("Failed to fetch recipes:", err);
        setError(err.message);
      } finally {
        setLoading(false);
      }
    };

    fetchRecipes();
  }, []);

  useEffect(() => {
    let currentRecipes = [...allRecipes];

    // Filter by search term
    if (searchTerm) {
      currentRecipes = currentRecipes.filter(recipe =>
        (recipe.title && recipe.title.toLowerCase().includes(searchTerm.toLowerCase())) ||
        (recipe.description && recipe.description.toLowerCase().includes(searchTerm.toLowerCase()))
      );
    }

    // Filter by max preparation time
    if (maxPrepTime && parseInt(maxPrepTime, 10) > 0) {
      const prepTime = parseInt(maxPrepTime, 10);
      currentRecipes = currentRecipes.filter(recipe =>
        recipe.time_to_prepare && recipe.time_to_prepare <= prepTime
      );
    }

    // Sorting logic
    if (sortCriteria === 'title-asc') {
      currentRecipes.sort((a, b) => (a.title || '').localeCompare(b.title || ''));
    } else if (sortCriteria === 'title-desc') {
      currentRecipes.sort((a, b) => (b.title || '').localeCompare(a.title || ''));
    } else if (sortCriteria === 'time-asc') {
      currentRecipes.sort((a, b) => (a.time_to_prepare || Infinity) - (b.time_to_prepare || Infinity));
    } else if (sortCriteria === 'time-desc') {
      currentRecipes.sort((a, b) => (b.time_to_prepare || 0) - (a.time_to_prepare || 0));
    }
    // Add more sort criteria here if needed (e.g. by servings, by ID for 'default')

    setFilteredRecipes(currentRecipes);
    setCurrentPage(1); // Reset to first page when filters/sorting change
  }, [searchTerm, maxPrepTime, allRecipes, sortCriteria]);

  // Pagination logic
  const indexOfLastRecipe = currentPage * RECIPES_PER_PAGE;
  const indexOfFirstRecipe = indexOfLastRecipe - RECIPES_PER_PAGE;
  const currentRecipesToDisplay = filteredRecipes.slice(indexOfFirstRecipe, indexOfLastRecipe);
  const totalPages = Math.ceil(filteredRecipes.length / RECIPES_PER_PAGE);

  const handleNextPage = () => {
    if (currentPage < totalPages) {
      setCurrentPage(currentPage + 1);
    }
  };

  const handlePrevPage = () => {
    if (currentPage > 1) {
      setCurrentPage(currentPage - 1);
    }
  };

  // Implemented function for handling external search
  const handleExternalSearch = async () => {
    if (!externalSearchTerm.trim()) {
      setExternalError("Please enter a search term.");
      setExternalRecipes([]);
      return;
    }

    setExternalLoading(true);
    setExternalError(null);
    setExternalRecipes([]); // Clear previous results

    try {
      const response = await fetch(`http://localhost:8000/api/v1/recipes/search-external?query=${encodeURIComponent(externalSearchTerm)}&page=1&limit=10`);
      if (!response.ok) {
        const errorData = await response.json().catch(() => ({ message: `HTTP error! status: ${response.status}` }));
        throw new Error(errorData.message || `HTTP error! status: ${response.status}`);
      }
      const result = await response.json();
      if (result && result.data && Array.isArray(result.data.results)) {
        setExternalRecipes(result.data.results);
      } else {
        console.warn("Unexpected external search response structure:", result);
        setExternalRecipes([]);
        // Optionally set an error if the structure is not as expected but response was ok
        // setExternalError("Could not parse external recipes.");
      }
    } catch (err) {
      console.error("Failed to fetch external recipes:", err);
      setExternalError(err.message || "An unknown error occurred during external search.");
      setExternalRecipes([]);
    } finally {
      setExternalLoading(false);
    }
  };

  const handleImportRecipe = async (spoonacularId, title) => {
    console.log(`Starting import for recipe ID: ${spoonacularId}, Title: ${title}`);
    setImportingStatus(prevStatus => ({ ...prevStatus, [spoonacularId]: 'importing' }));

    const token = localStorage.getItem('jwt_token'); // Assuming token is stored in localStorage

    try {
      const response = await fetch(`http://localhost:8000/api/v1/recipes/import-external/${spoonacularId}`, {
        method: 'POST',
        headers: {
          'Content-Type': 'application/json',
          ...(token && { 'Authorization': `Bearer ${token}` }), // Add Authorization header if token exists
        },
      });

      const responseData = await response.json(); // Try to parse JSON regardless of status for error messages

      if (response.ok) { // Typically 200 or 201 for successful POST
        console.log('Successfully imported recipe:', responseData);
        setImportingStatus(prevStatus => ({ ...prevStatus, [spoonacularId]: 'imported' }));

        // Assuming responseData.data is the successfully imported recipe object
        // and it conforms to the structure expected by the local recipe list.
        if (responseData && responseData.data && responseData.data.id) {
<<<<<<< HEAD
          setAllRecipes(prevRecipes => [responseData.data, ...prevRecipes]);
          alert(`Successfully imported '${title}'! It has been added to your saved recipes.`);
=======
          const recipeExists = allRecipes.some(recipe => recipe.id === responseData.data.id);
          if (recipeExists) {
            alert(`Recipe '${title}' is already in your saved recipes.`);
          } else {
            setAllRecipes(prevRecipes => [responseData.data, ...prevRecipes]);
            alert(`Successfully imported '${title}'! It has been added to your saved recipes.`);
          }
>>>>>>> bdfd1d2b
        } else {
          // This case might indicate an issue with the backend response structure
          console.error('Import successful, but recipe data not in expected format:', responseData);
          alert(`Successfully imported '${title}', but there was an issue displaying it immediately. You may need to refresh the page.`);
        }
      } else {
        const errorMessage = responseData.detail || responseData.message || `Failed to import '${title}'. Status: ${response.status}`;
        console.error('Failed to import recipe:', errorMessage, responseData);
        setImportingStatus(prevStatus => ({ ...prevStatus, [spoonacularId]: 'error' }));
        alert(errorMessage);
      }
    } catch (err) {
      console.error('Error during import recipe:', err);
      setImportingStatus(prevStatus => ({ ...prevStatus, [spoonacularId]: 'error' }));
      alert(`An unexpected error occurred while importing '${title}'. Please try again. ${err.message}`);
    }
  };


  if (loading) {
    return <p className="loading-message">Loading...</p>;
  }

  if (error) {
    return <p className="error-message">Error fetching recipes: {error}</p>;
  }

  return (
    <div className="recipe-list-container">
      <h1>Recipe List</h1>
      <div className="filter-controls">
        {/* External Search Input and Button */}
        <input
          type="text"
          placeholder="Search external recipes..."
          className="search-input external-search-field" // Added specific class
          value={externalSearchTerm}
          onChange={(e) => setExternalSearchTerm(e.target.value)}
        />
        <button
          onClick={handleExternalSearch}
          className="external-search-button action-button" // Added common button class
        >
          Search External
        </button>

        {/* Existing Filter Controls */}
        <input
          type="text"
          placeholder="Search by keyword..."
          className="search-input local-search-field" // Added specific class
          value={searchTerm}
          onChange={(e) => setSearchTerm(e.target.value)}
        />
        <input
          type="number"
          placeholder="Max prep time (mins)"
          className="prep-time-input"
          value={maxPrepTime}
          onChange={(e) => setMaxPrepTime(e.target.value)}
          min="0"
        />
        <select
          className="sort-select"
          value={sortCriteria}
          onChange={(e) => setSortCriteria(e.target.value)}
        >
          <option value="title-asc">Sort by Title (A-Z)</option>
          <option value="title-desc">Sort by Title (Z-A)</option>
          <option value="time-asc">Sort by Prep Time (Low to High)</option>
          <option value="time-desc">Sort by Prep Time (High to Low)</option>
          {/* <option value="default">Default</option> */}
        </select>
      </div>

      {/* External Search Results Section */}
      <div className="external-results-container">
        <h2>External Recipe Search Results</h2>
        {externalLoading && <p className="loading-message">Loading external recipes...</p>}
        {externalError && <p className="error-message">Error searching external recipes: {externalError}</p>}
        {!externalLoading && !externalError && externalRecipes.length === 0 && externalSearchTerm && (
          <p className="no-recipes-message">No external recipes found for "{externalSearchTerm}".</p>
        )}
        {!externalLoading && !externalError && externalRecipes.length === 0 && !externalSearchTerm && (
          <p className="info-message">Enter a term above and click "Search External" to find recipes from external sources.</p>
        )}
        {externalRecipes.length > 0 && (
          <ul className="external-recipe-list">
            {externalRecipes.map((recipe) => {
              const status = importingStatus[recipe.id];
              let buttonText = 'Import';
              let buttonDisabled = false;
              let buttonClasses = "import-button action-button"; // Added common button class for all buttons that perform actions

              if (status === 'importing') {
                buttonText = 'Importing...';
                buttonDisabled = true;
                buttonClasses += " import-button--importing";
              } else if (status === 'imported') {
                buttonText = 'Imported';
                buttonDisabled = true;
                buttonClasses += " import-button--imported";
              } else if (status === 'error') {
                buttonText = 'Import Failed';
                buttonDisabled = true;
                buttonClasses += " import-button--error";
              }

              return (
              <li key={recipe.id} className="external-recipe-item">
                <h3>{recipe.title}</h3>
                {recipe.image ? (
                  <img src={recipe.image} alt={recipe.title} className="external-recipe-image"/>
                ) : (
                  <div className="recipe-image-placeholder external-recipe-image-placeholder">No image available</div>
                )}
                {recipe.sourceUrl && (
                  <p className="external-recipe-source"><a href={recipe.sourceUrl} target="_blank" rel="noopener noreferrer">View Recipe Source</a></p>
                )}
                <button
                  onClick={() => handleImportRecipe(recipe.id, recipe.title)}
                  className={buttonClasses}
                  disabled={buttonDisabled}
                >
                  {buttonText}
                </button>
              </li>
              );
            })}
          </ul>
        )}
      </div>

      <hr className="section-separator"/>

      <h2 className="section-title">My Saved Recipes</h2>
      {filteredRecipes.length === 0 && !loading && (
        <p className="no-recipes-message">
          {allRecipes.length > 0 ? 'No recipes match your criteria for saved recipes.' : 'No saved recipes found.'}
        </p>
      )}

      <ul className="recipe-list">
        {currentRecipesToDisplay.map((recipe) => (
          <li key={recipe.id} className="recipe-item">
            <h2>{recipe.title}</h2>
            <div className="recipe-image-placeholder">Beautiful recipe image coming soon!</div> {/* Image Placeholder for local recipes */}
            <p>{recipe.description || 'No description available.'}</p>

            {recipe.ingredients && recipe.ingredients.length > 0 && (
              <div className="ingredients-section">
                <h3>Ingredients:</h3>
                <ul className="ingredients-list">
                  {recipe.ingredients.map((ingredient, index) => (
                    <li key={index} className="ingredient-item">{ingredient}</li>
                  ))}
                </ul>
              </div>
            )}

            {recipe.instructions && (
              <div className="instructions-section">
                <h3>Instructions:</h3>
                <p>{recipe.instructions}</p>
              </div>
            )}

            {(recipe.time_to_prepare || recipe.servings) && (
              <div className="details">
                {recipe.time_to_prepare && <p>Time to prepare: {recipe.time_to_prepare} minutes</p>}
                {recipe.servings && <p>Servings: {recipe.servings}</p>}
              </div>
            )}
          </li>
        ))}
      </ul>

      {totalPages > 1 && (
        <div className="pagination-controls">
          <button
            onClick={handlePrevPage}
            disabled={currentPage === 1}
            className="pagination-button"
          >
            Previous
          </button>
          <span className="page-info">
            Page {currentPage} of {totalPages}
          </span>
          <button
            onClick={handleNextPage}
            disabled={currentPage === totalPages}
            className="pagination-button"
          >
            Next
          </button>
        </div>
      )}
    </div>
  );
};

export default RecipeList;<|MERGE_RESOLUTION|>--- conflicted
+++ resolved
@@ -161,10 +161,10 @@
         // Assuming responseData.data is the successfully imported recipe object
         // and it conforms to the structure expected by the local recipe list.
         if (responseData && responseData.data && responseData.data.id) {
-<<<<<<< HEAD
+
           setAllRecipes(prevRecipes => [responseData.data, ...prevRecipes]);
           alert(`Successfully imported '${title}'! It has been added to your saved recipes.`);
-=======
+
           const recipeExists = allRecipes.some(recipe => recipe.id === responseData.data.id);
           if (recipeExists) {
             alert(`Recipe '${title}' is already in your saved recipes.`);
@@ -172,7 +172,7 @@
             setAllRecipes(prevRecipes => [responseData.data, ...prevRecipes]);
             alert(`Successfully imported '${title}'! It has been added to your saved recipes.`);
           }
->>>>>>> bdfd1d2b
+
         } else {
           // This case might indicate an issue with the backend response structure
           console.error('Import successful, but recipe data not in expected format:', responseData);
